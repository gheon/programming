/*
 * ################################################################
 *
 * ProActive Parallel Suite(TM): The Java(TM) library for
 *    Parallel, Distributed, Multi-Core Computing for
 *    Enterprise Grids & Clouds
 *
 * Copyright (C) 1997-2012 INRIA/University of
 *                 Nice-Sophia Antipolis/ActiveEon
 * Contact: proactive@ow2.org or contact@activeeon.com
 *
 * This library is free software; you can redistribute it and/or
 * modify it under the terms of the GNU Affero General Public License
 * as published by the Free Software Foundation; version 3 of
 * the License.
 *
 * This library is distributed in the hope that it will be useful,
 * but WITHOUT ANY WARRANTY; without even the implied warranty of
 * MERCHANTABILITY or FITNESS FOR A PARTICULAR PURPOSE.  See the GNU
 * Affero General Public License for more details.
 *
 * You should have received a copy of the GNU Affero General Public License
 * along with this library; if not, write to the Free Software
 * Foundation, Inc., 59 Temple Place, Suite 330, Boston, MA  02111-1307
 * USA
 *
 * If needed, contact us to obtain a release under GPL Version 2 or 3
 * or a different license than the AGPL.
 *
 *  Initial developer(s):               The ProActive Team
 *                        http://proactive.inria.fr/team_members.htm
 *  Contributor(s):
 *
 * ################################################################
 * $$PROACTIVE_INITIAL_DEV$$
 */
package org.objectweb.proactive.extensions.processbuilder;

import com.sun.jna.Library;
import com.sun.jna.Memory;
import com.sun.jna.Native;
import com.sun.jna.NativeLong;
import com.sun.jna.Pointer;
import com.sun.jna.Structure;
import com.sun.jna.platform.win32.Advapi32;
import com.sun.jna.platform.win32.BaseTSD.ULONG_PTR;
import com.sun.jna.platform.win32.Kernel32;
import com.sun.jna.platform.win32.Kernel32Util;
import com.sun.jna.platform.win32.WinBase;
import com.sun.jna.platform.win32.WinDef;
import com.sun.jna.platform.win32.WinNT.HANDLE;
import com.sun.jna.platform.win32.WinNT.HANDLEByReference;
import com.sun.jna.ptr.IntByReference;
import com.sun.jna.win32.W32APIFunctionMapper;
import com.sun.jna.win32.W32APITypeMapper;
import java.io.BufferedInputStream;
import java.io.BufferedOutputStream;
import java.io.BufferedReader;
import java.io.File;
import java.io.FileDescriptor;
import java.io.FileInputStream;
import java.io.FileNotFoundException;
import java.io.FileOutputStream;
import java.io.IOException;
import java.io.InputStream;
import java.io.InputStreamReader;
import java.io.OutputStream;
import java.lang.reflect.Field;
import java.lang.reflect.Method;
import java.util.ArrayList;
import java.util.HashMap;
import java.util.LinkedList;
import java.util.List;
import java.util.Map;
import java.util.StringTokenizer;
import java.util.concurrent.TimeoutException;
import org.objectweb.proactive.extensions.processbuilder.WindowsProcess.MyKernel32.PROCESSENTRY32;
import org.objectweb.proactive.extensions.processbuilder.exception.OSUserException;


/**
 * This class must be exclusively used by WindowsProcessBuilder.start() to
 * create new processes. It requires at least jna-3.3.0 see https://github.com/twall/jna.
 * This code is highly inspired by http://yajsw.sourceforge.net/
 * 
 * There are 2 ways to create processes on windows:
 * - Logon, Impersonate, CreateProcessAsUser, RevertToSelf: using this way the
 * created process does not breaks away from ProActiveAgent JobObject, but the 
 * drawback is that an extra call to CreateProcessWithLogon is needed to load the 
 * user env (impossible from a non-admin context). 
 * 
 * - CreateProcessWithLogon: the created process breaks away from upper JobObjects
 * and is assigned to a default JobObject of svchost.exe, the advantage is that the user
 * env is loaded automatically.
 * 
 * Sometimes the process exits with exit code -1073741502 (0xc0000142), it means that 
 * there is not enough non-interactive desktop heap.
 * For more information see http://support.microsoft.com/default.aspx?scid=kb;en-us;824422
 * and http://blogs.msdn.com/b/ntdebugging/archive/2007/01/04/desktop-heap-overview.aspx
 */
public final class WindowsProcess extends Process {

    static interface Options {
        final Map<String, Object> UNICODE_OPTIONS = new HashMap<String, Object>() {
            {
                put(Library.OPTION_TYPE_MAPPER, W32APITypeMapper.UNICODE);
                put(Library.OPTION_FUNCTION_MAPPER, W32APIFunctionMapper.UNICODE);
            }
        };
    }

    static interface MyAdvapi extends Library {
        final MyAdvapi INSTANCE = (MyAdvapi) Native.loadLibrary("Advapi32", MyAdvapi.class,
                Options.UNICODE_OPTIONS);

        /**
         * BOOL WINAPI CreateProcessWithLogonW( __in LPCWSTR lpUsername,
         * __in_opt LPCWSTR lpDomain, __in LPCWSTR lpPassword, __in DWORD
         * dwLogonFlags, __in_opt LPCWSTR lpApplicationName, __inout_opt LPWSTR
         * lpCommandLine, __in DWORD dwCreationFlags, __in_opt LPVOID
         * lpEnvironment, __in_opt LPCWSTR lpCurrentDirectory, __in
         * LPSTARTUPINFOW lpStartupInfo, __out LPPROCESS_INFORMATION
         * lpProcessInfo );
         */
        boolean CreateProcessWithLogonW(String lpUsername, String lpDomain, String lpPassword,
                int dwLogonFlags, String lpApplicationName, String lpCommandLine, int dwCreationFlags,
                String lpEnvironment, String lpCurrentDirectory, WinBase.STARTUPINFO lpStartupInfo,
                WinBase.PROCESS_INFORMATION lpProcessInfo);

        public static final int LOGON_WITH_PROFILE = 0x00000001;
    }

    static interface MyUserenv extends Library {
        final MyUserenv INSTANCE = (MyUserenv) Native.loadLibrary("Userenv", MyUserenv.class);

        /**
         * BOOL WINAPI GetUserProfileDirectory(
         *  __in       HANDLE hToken,
         *	__out_opt  LPTSTR lpProfileDir,
         * 	__inout    LPDWORD lpcchSize
         * );
         */
        boolean GetUserProfileDirectoryW(HANDLE hToken, Memory buff, IntByReference len);
    }

    /**
     * The Interface MyKernel32.
     */
    static interface MyKernel32 extends Library {
        final MyKernel32 INSTANCE = (MyKernel32) Native.loadLibrary("kernel32", MyKernel32.class);

        /** The PROCES s_ terminate */
        final int PROCESS_TERMINATE = 1;
        /** The T h32 c s_ snapprocess */
        final int TH32CS_SNAPPROCESS = 0x2;

        /**
         * HANDLE WINAPI CreateToolhelp32Snapshot( DWORD dwFlags, DWORD th32ProcessID );
         * 
         * @param dwFlags the dw flags
         * @param th32ProcessID the th32 process id
         * 
         * @return the pointer
         */
        HANDLE CreateToolhelp32Snapshot(int dwFlags, int th32ProcessID);

        /**
         * BOOL WINAPI Process32First( HANDLE hSnapshot, LPPROCESSENTRY32 lppe );
         * 
         * @param hSnapshot the h snapshot
         * @param lppe the lppe		
         * @return true, if successful
         */
        boolean Process32First(HANDLE hSnapshot, Structure lppe);

        /**
         * BOOL WINAPI Process32Next( HANDLE hSnapshot, LPPROCESSENTRY32 lppe );
         * 
         * @param hSnapshot the h snapshot
         * @param lppe the lppe
         * @return true, if successful
         */
        boolean Process32Next(HANDLE hSnapshot, Structure lppe);

        /**
         * typedef struct tagPROCESSENTRY32 { DWORD dwSize; DWORD cntUsage;
         * DWORD th32ProcessID; ULONG_PTR th32DefaultHeapID; DWORD th32ModuleID;
         * DWORD cntThreads; DWORD th32ParentProcessID; LONG pcPriClassBase;
         * DWORD dwFlags; TCHAR szExeFile[MAX_PATH]; } PROCESSENTRY32,
         * PPROCESSENTRY32;
         * The Class PROCESSENTRY32.
         */
        public static final class PROCESSENTRY32 extends Structure {
            /** The dw size */
            public int dwSize;
            /** The cnt usage */
            public int cntUsage;
            /** The th32 process id */
            public int th32ProcessID;
            /** The th32 default heap id */
            public ULONG_PTR th32DefaultHeapID;
            /** The th32 module id */
            public int th32ModuleID;
            /** The cnt threads */
            public int cntThreads;
            /** The th32 parent process id */
            public int th32ParentProcessID;
            /** The pc pri class base */
            public NativeLong pcPriClassBase;
            /** The dw flags */
            public int dwFlags;
            /** The sz exe file */
            public char[] szExeFile;

            private static List<String> fields;

            static {
<<<<<<< HEAD
                fields = new ArrayList<>();
=======
                fields = new ArrayList<>(10);
>>>>>>> 106478e1
                fields.add("dwSize");
                fields.add("cntUsage");
                fields.add("th32ProcessID");
                fields.add("th32DefaultHeapID");
                fields.add("th32ModuleID");
                fields.add("cntThreads");
                fields.add("th32ParentProcessID");
                fields.add("pcPriClassBase");
                fields.add("dwFlags");
                fields.add("szExeFile");
            }

            @Override
            protected List getFieldOrder() {
                return fields;
            }
        }
    }

    /** User information needed for the security context of the process */
    private final String domain, user, password;
    /** The read/write handles of in/out/err streams */
    private final HANDLEByReference inRead, inWrite, outRead, outWrite, errRead, errWrite;
    /** The java file descriptors for in/out/err streams */
    private final FileDescriptor in_fd, out_fd, err_fd;
    /** The process input stream */
    private InputStream inputStream;
    /** The process output stream. */
    private OutputStream outputStream;
    /** The process error stream */
    private InputStream errorStream;
    /** The PID of the process, default values is -1 */
    private int pid;
    /** Is this process destroyed */
    private boolean destroyed;
    /** The handle to the native process */
    private HANDLE handle;

    /**
     * Creates a new instance of the process.
     * 
     * @param domain the account domain 
     * @param username the account username 
     * @param password the account password
     */
    public WindowsProcess(final String domain, final String username, final String password) {
        this.domain = domain;
        this.user = username;
        this.password = password;

        this.inRead = new HANDLEByReference();
        this.inWrite = new HANDLEByReference();
        this.outRead = new HANDLEByReference();
        this.outWrite = new HANDLEByReference();
        this.errRead = new HANDLEByReference();
        this.errWrite = new HANDLEByReference();

        this.in_fd = new FileDescriptor();
        this.out_fd = new FileDescriptor();
        this.err_fd = new FileDescriptor();

        this.pid = -1;
    }

    /**
     * Start a new process under the specified user.
     * 
     * @param command the command to execute
     * @throws IOException in case of error
     */
    public void start(final String command) throws IOException, OSUserException, FileNotFoundException {
        this.start(command, null, null);
    }

    /**
     * Start a new process under the specified user.
     * 
     * @param command the command to execute
     * @param env the env of the process
     * @param path the working dir of the process
     * @throws IOException in case of error
     */
    public void start(final String command, final Map<String, String> env, final String path)
            throws IOException, OSUserException, FileNotFoundException {
        final StringTokenizer st = new StringTokenizer(command);
        final String[] cmdarray = new String[st.countTokens()];
        for (int i = 0; st.hasMoreTokens(); i++)
            cmdarray[i] = st.nextToken();

        this.start(cmdarray, env, path);
    }

    /** 
     * Starts a new process under the specified user.
     * <p>
     * The default priority is normal. 
     * 
     * @return <tt>true</tt> if the process has started successfully, <tt>false</tt> if the process is already running 
     */
    public void start(final String cmd[], final Map<String, String> environment, // can be null
            final String path // can be null 
    ) throws IOException, OSUserException, FileNotFoundException {

        // Merge the command array into a single string
        final String lpCommandLine = this.internalMergeCommand(cmd);

        // The handle must be always closed
        final HANDLEByReference hTokenRef = new HANDLEByReference();

        try {
            /////////////////////////////////////////////////////////////////////////////////////
            // The client subprocess cannot be created with CreateProcessWithLogonW since it
            // breaks away from ProActive Agent job object. Instead we must use
            // LogonUser, Impersonate, CreateProcessAsUser, Revert ...
            /////////////////////////////////////////////////////////////////////////////////////							

            if (!Advapi32.INSTANCE.LogonUser(this.user, this.domain, this.password,
                    WinBase.LOGON32_LOGON_INTERACTIVE, WinBase.LOGON32_PROVIDER_DEFAULT, hTokenRef)) {

                // The logon failure must result as a OSUserException
                final int err = Kernel32.INSTANCE.GetLastError();
                final String mess = "LogonUser error=" + err + ", " +
                    Kernel32Util.formatMessageFromLastErrorCode(err);
                throw new OSUserException(mess);
            }

            /////////////////////////////////////////////////////////////////////////////////////
            // To get the user env from a non-admin context (LoadUserProfile requires to be admin),
            // the user env is read from the stdout of the cmd.exe process created using
            // CreateProcessWithLogonW, this works from a non-admin context.
            /////////////////////////////////////////////////////////////////////////////////////

            Map<String, String> resEnv = environment;
            // If not defined create get a new ProcessEnvironment from the java ProcessBuilder   			
            if (resEnv == null) {
                ProcessBuilder b = new ProcessBuilder();
                resEnv = b.environment();
                resEnv.clear();
            }

            String lpEnvironment = null;
            try {
                // Dump user env
                lpEnvironment = this.internalGetUserEnv(resEnv);
            } catch (Exception e) {
                // If the env dump has failed the user profile path cannot be found 
                e.printStackTrace();
            }

            // try to get the USERPROFILE from dumped env
            String lpPath = (path == null ? resEnv.get("USERPROFILE") : path);
            if (lpPath == null) {
                // Use another way to get the user profile 
                IntByReference cbSid = new IntByReference(WinDef.MAX_PATH);
                Memory m = new Memory(cbSid.getValue());

                boolean success = MyUserenv.INSTANCE.GetUserProfileDirectoryW(hTokenRef.getValue(), m, cbSid);
                if (!success) {
                    // No way to get the user profile, we cannot let the process start in C:\Windows
                    win32ErrorIOException("GetUserProfileDirectoryW");
                }
                lpPath = m.getString(0, true);
            }

            // Fill the security attributes
            final WinBase.SECURITY_ATTRIBUTES sa = new WinBase.SECURITY_ATTRIBUTES();
            sa.lpSecurityDescriptor = null;
            sa.bInheritHandle = true;// true otherwise streams are not piped
            sa.write();

            // Create pipes
            if (!(Kernel32.INSTANCE.CreatePipe(this.inRead, this.inWrite, sa, 0) &&
                Kernel32.INSTANCE.CreatePipe(this.outRead, this.outWrite, sa, 0) && Kernel32.INSTANCE
                    .CreatePipe(this.errRead, this.errWrite, sa, 0))) {
                throw win32ErrorIOException("CreatePipe");
            }

            final WinBase.STARTUPINFO si = new WinBase.STARTUPINFO();
            si.dwFlags = WinBase.STARTF_USESHOWWINDOW | WinBase.STARTF_USESTDHANDLES;
            si.hStdInput = this.inRead.getValue();
            si.hStdOutput = this.outWrite.getValue();
            si.hStdError = this.errWrite.getValue();
            // From doc: If the system is initialized with the empty string, "",
            // it will either create a new window station and desktop
            // that you cannot see, or if one has been created by means
            // of a prior call by using the same access token, the existing
            // window station and desktop will be used.            
            si.lpDesktop = "";
            si.wShowWindow = new WinDef.WORD(0); // SW_HIDE
            si.write();

            if (!Kernel32.INSTANCE.SetHandleInformation(inWrite.getValue(), WinBase.HANDLE_FLAG_INHERIT, 0) ||
                !Kernel32.INSTANCE.SetHandleInformation(outRead.getValue(), WinBase.HANDLE_FLAG_INHERIT, 0) ||
                !Kernel32.INSTANCE.SetHandleInformation(errRead.getValue(), WinBase.HANDLE_FLAG_INHERIT, 0)) {
                throw win32ErrorIOException("SetHandleInformation");
            }

            final WinBase.PROCESS_INFORMATION pi = new WinBase.PROCESS_INFORMATION();

            /////////////////////////////////////////////////////////////////////////////////////
            // If the environment is NULL, the new process uses the environment of the calling
            // process. An env block consists of a null-terminated block of null-terminated strings.
            // Each string is in the following form: name=value\0 
            /////////////////////////////////////////////////////////////////////////////////////
            final HANDLE hToken = hTokenRef.getValue();

            // Impersonate current user
            if (!Advapi32.INSTANCE.ImpersonateLoggedOnUser(hToken)) {
                throw win32ErrorIOException("ImpersonateLoggedOnUser");
            }

            /////////////////////////////////////////////////////////////////////////////////////
            // If lpDesktop is NULL or "winsta0\\default"
            // and the current process does not have the rights to access the default desktop
            // the call to CreateProcessAsUserW will return true but 
            // GetLastError return 1307 ERROR_INVALID_OWNER This security ID may not be assigned as the owner of this object
            /////////////////////////////////////////////////////////////////////////////////////

            boolean success = Advapi32.INSTANCE.CreateProcessAsUser(
            /* WinNT.HANDLE */hToken, // user primary token
                    /* String */null, // the name of the module to be executed 
                    /* String */lpCommandLine, // the command line
                    /* WinBase.SECURITY_ATTRIBUTES */null, // the security attributes inherited by child process
                    /* WinBase.SECURITY_ATTRIBUTES */null, // the security attributes inherited by child thread 
                    /* boolean */true, // inherit handles 
                    /* int */WinBase.CREATE_NO_WINDOW | WinBase.CREATE_UNICODE_ENVIRONMENT, // creation flags  
                    /* String */lpEnvironment, // block of null terminated strings 
                    /* String */lpPath, // path to current directory for the process
                    /* WinBase.STARTUPINFO */si, // pointer to STARTUPINFO or STARTUPINFOEX structure
                    /* WinBase.PROCESS_INFORMATION */pi); // pointer to PROCESS_FORMATION structure					

            // The error that corresponds to createProcessAsUser
            final int createProcessAsUserError = Kernel32.INSTANCE.GetLastError();

            // Always revert to self 
            if (!Advapi32.INSTANCE.RevertToSelf()) {
                // The error that corresponds to RevertToSelf
                final int revertToSelfError = Kernel32.INSTANCE.GetLastError();
                // We must not continue to run in the context of the client, kill the process
                if (success) {
                    try {
                        Kernel32.INSTANCE.TerminateProcess(pi.hProcess, 1);
                    } finally {
                        Kernel32.INSTANCE.CloseHandle(pi.hProcess);
                    }
                }
                // This is a really bad situation the current process should be killed
                final String mess = Kernel32Util.formatMessageFromLastErrorCode(revertToSelfError);
                throw new Error("RevertToSelf error=" + revertToSelfError + ", " + mess +
                    " The current process should be killed!");
            }

            if (!success) {
                final String mess = Kernel32Util.formatMessageFromLastErrorCode(createProcessAsUserError);
                throw new IOException("CreateProcessAsUser error=" + createProcessAsUserError + ", " + mess +
                    " [lpPath=" + lpPath + ", lpCommandLine=" + lpCommandLine + "]");
            }

            Kernel32.INSTANCE.CloseHandle(pi.hThread);
            this.pid = pi.dwProcessId.intValue();
            this.handle = pi.hProcess;

            // Connect java-side streams
            this.internalConnectStreams();
        } catch (Exception ex) {
            // Clean up the parent's side of the pipes in case of failure only
            closeSafely(this.inWrite);
            closeSafely(this.outRead);
            closeSafely(this.errRead);

            // If RuntimeException re-throw the internal IOException 
            if (ex instanceof IOException) {
                throw (IOException) ex;
            } else if (ex instanceof OSUserException) {
                throw (OSUserException) ex;
            } else {
                throw new IOException(ex);
            }
        } finally {
            // Always clean up the child's side of the pipes
            closeSafely(this.inRead);
            closeSafely(this.outWrite);
            closeSafely(this.errWrite);

            // Always clean up the user token handle
            closeSafely(hTokenRef);
        }
    }

    public void startWithLogon(final String cmd[] // can be null 
    ) throws IOException {
        // Merge the command array into a single string
        final String lpCommandLine = this.internalMergeCommand(cmd);

        try {

            // Fill the security attributes
            final WinBase.SECURITY_ATTRIBUTES sa = new WinBase.SECURITY_ATTRIBUTES();
            sa.lpSecurityDescriptor = null;
            sa.bInheritHandle = true;// true otherwise streams are not piped
            sa.write();

            // Create pipes
            if (!(Kernel32.INSTANCE.CreatePipe(this.inRead, this.inWrite, sa, 0) &&
                Kernel32.INSTANCE.CreatePipe(this.outRead, this.outWrite, sa, 0) && Kernel32.INSTANCE
                    .CreatePipe(this.errRead, this.errWrite, sa, 0))) {
                throw win32ErrorIOException("CreatePipe");
            }

            final WinBase.STARTUPINFO si = new WinBase.STARTUPINFO();
            si.dwFlags = WinBase.STARTF_USESHOWWINDOW | WinBase.STARTF_USESTDHANDLES;
            si.hStdInput = this.inRead.getValue();
            si.hStdOutput = this.outWrite.getValue();
            si.hStdError = this.errWrite.getValue();
            si.wShowWindow = new WinDef.WORD(0); // SW_HIDE
            si.write();

            final WinBase.PROCESS_INFORMATION pi = new WinBase.PROCESS_INFORMATION();

            /////////////////////////////////////////////////////////////////////////////////////
            // CreateProcessWithLogonW cannot be used since its parent process is svchost.exe and
            // it breaks away from ProActive Agent job object.
            /////////////////////////////////////////////////////////////////////////////////////

            boolean result = MyAdvapi.INSTANCE.CreateProcessWithLogonW(
            /* String */this.user, this.domain, this.password,
            /* int */MyAdvapi.LOGON_WITH_PROFILE, // load user profile
                    /* String */null, // The name of the module to be executed
                    /* String */lpCommandLine, // The command line to be executed 
                    /* int */WinBase.CREATE_NO_WINDOW | WinBase.CREATE_UNICODE_ENVIRONMENT, // creation flags
                    /* String */null, // the new process uses an environment created from the profile of the user
                    /* String */null, // the new process has the same current drive and directory as the calling process
                    /* WinBase.STARTUPINFO */si, // pointer to STARTUPINFO or STARTUPINFOEX structure
                    /* WinBase.PROCESS_INFORMATION */pi); // pointer to PROCESS_FORMATION structure

            if (!result) {
                throw win32ErrorIOException("CreateProcessWithLogon");
            }

            Kernel32.INSTANCE.CloseHandle(pi.hThread);
            this.pid = pi.dwProcessId.intValue();
            this.handle = pi.hProcess;

            // Connect java-side streams
            this.internalConnectStreams();
        } catch (Exception ex) {
            // Clean up the parent's side of the pipes in case of failure only
            closeSafely(this.inWrite);
            closeSafely(this.outRead);
            closeSafely(this.errRead);

            // If rethrow the internal IOException 
            if (ex instanceof IOException) {
                throw (IOException) ex;
            } else {
                throw new IOException(ex);
            }
        } finally {
            // Always clean up the child's side of the pipes
            closeSafely(this.inRead);
            closeSafely(this.outWrite);
            closeSafely(this.errWrite);
        }
    }

    private void internalConnectStreams() {
        // Update handles referenced java file descriptors
        writefd(this.in_fd, this.inWrite.getValue());
        writefd(this.out_fd, this.outRead.getValue());
        writefd(this.err_fd, this.errRead.getValue());

        // Connect to java side streams
        this.outputStream = new BufferedOutputStream(new FileOutputStream(this.in_fd));
        this.inputStream = new BufferedInputStream(new FileInputStream(this.out_fd));
        this.errorStream = new BufferedInputStream(new FileInputStream(this.err_fd));
    }

    private String internalMergeCommand(final String[] cmd) {
        // Same a java.lang.ProcessImpl() Win32 CreateProcess requires cmd[0] to be normalized
        cmd[0] = new File(cmd[0]).getPath();

        final StringBuilder cmdbuf = new StringBuilder(80);
        for (int i = 0; i < cmd.length; i++) {
            if (i > 0) {
                cmdbuf.append(' ');
            }
            String s = cmd[i];
            if (s.indexOf(' ') >= 0 || s.indexOf('\t') >= 0) {
                if (s.charAt(0) != '"') {
                    cmdbuf.append('"');
                    cmdbuf.append(s);
                    if (s.endsWith("\\")) {
                        cmdbuf.append("\\");
                    }
                    cmdbuf.append('"');
                } else if (s.endsWith("\"")) {
                    /* The argument has already been quoted. */
                    cmdbuf.append(s);
                } else {
                    /* Unmatched quote for the argument. */
                    throw new IllegalArgumentException();
                }
            } else {
                cmdbuf.append(s);
            }
        }
        return cmdbuf.toString();
    }

    /** overrideEnv must be an instance of java.lang.ProcessEnvironment */
    private String internalGetUserEnv(final Map<String, String> overrideEnv // never null
    ) throws IOException, InterruptedException {

        WindowsProcess envProcess = new WindowsProcess(this.domain, this.user, this.password);
        try {
            envProcess.startWithLogon(new String[] { "cmd.exe", "/c", "set" });

            int exitCode = envProcess.waitFor();
            if (exitCode != 0) {
                throw win32ErrorIOException("Unable to read user environment from cmd.exe, exitCode=" +
                    exitCode);
            }

            // Read stdout that contains the user environment
            final InputStreamReader isr = new InputStreamReader(envProcess.inputStream);
            final BufferedReader br = new BufferedReader(isr);

            // Fill the env map with values read from the stdout of the set command
            try {
                String[] vals;
                String line, varname, value;
                while ((line = br.readLine()) != null) {
                    vals = line.split("=");
                    varname = vals[0];
                    value = overrideEnv.get(varname);
                    if (value == null) {
                        overrideEnv.put(varname, vals[1]);
                    }
                }
            } catch (IOException e) {
                throw e;
            } finally {
                try {
                    br.close();
                } catch (Exception e) {
                }

                try {
                    isr.close();
                } catch (Exception e) {
                }
            }

            // Use reflection to invoke the static method 
            // java.lang.ProcessEnvironment.toEnvironmentBlock(Map<String,String> map)
            // that returns a String
            String block = null;
            try {
                Class<?> cl = Class.forName("java.lang.ProcessEnvironment");
                for (final Method method : cl.getDeclaredMethods()) {
                    if ("toEnvironmentBlock".equals(method.getName())) {
                        method.setAccessible(true);
                        block = (String) method.invoke(null, overrideEnv);
                        break;
                    }
                }
            } catch (Exception e) {
                e.printStackTrace();
            }
            return block;
        } finally {
            // Always destroy, close the process
            envProcess.destroy();
            envProcess.close();
        }
    }

    /**
     * Causes the current thread to wait, if necessary, until the 
     * process represented by this object has terminated.
     * 
     * @return     the exit value of the process. By convention, 
     *             <code>0</code> indicates normal termination.
     * @exception  InterruptedException  if the current thread is 
     *             {@linkplain Thread#interrupt() interrupted} by another
     *             thread while it is waiting, then the wait is ended and
     *             an {@link InterruptedException} is thrown.
     */
    @Override
    public int waitFor() throws InterruptedException {
        while (true) {
            this.internalWaitFor(1000);
            try {
                return this.exitValue();
            } catch (IllegalThreadStateException e) {
                // The process has not exited
                continue;
            }
        }
    }

    /**
     * This method returns immediately if the subprocess has already terminated.
     * If the subprocess has not yet terminated, the calling thread will be
     * blocked until the subprocess exits with the specified timeout.
     *
     * @return     the exit value of the process. By convention, 
     *             <code>0</code> indicates normal termination.
     * @exception  InterruptedException  if the current thread is 
     *             {@linkplain Thread#interrupt() interrupted} by another
     *             thread while it is waiting, then the wait is ended and
     *             an {@link InterruptedException} is thrown.
     */
    public int waitFor(long timeoutInMillis) throws InterruptedException, TimeoutException {
        if (timeoutInMillis > Integer.MAX_VALUE) {
            timeoutInMillis = Integer.MAX_VALUE;
        }

        // Since there is no way to wait for "interruptible"
        // the thread is checked for interruption every 1000 milliseconds		
        final int periodicTimeout = (timeoutInMillis < 1000 ? (int) timeoutInMillis : 1000);
        int cumulatedTimeout = periodicTimeout;

        do {
            this.internalWaitFor(periodicTimeout);
            cumulatedTimeout += periodicTimeout;
        } while (cumulatedTimeout < timeoutInMillis);

        try {
            return this.exitValue();
        } catch (IllegalThreadStateException e) {
            throw new TimeoutException("The timeout has expired");
        }
    }

    private void internalWaitFor(final int timeoutInMillis) throws InterruptedException {
        final int res = Kernel32.INSTANCE.WaitForSingleObject(this.handle, timeoutInMillis);
        if (res < 0 || res == WinBase.WAIT_FAILED) {
            win32ErrorRuntime("WaitForSingleObject");
        }

        // Check for interruption
        if (Thread.interrupted()) {
            throw new InterruptedException();
        }
    }

    /**
     * Returns the exit value for the subprocess.
     *
     * @return  the exit value of the subprocess represented by this 
     *          <code>WindowsProcess</code> object. by convention, the value 
     *          <code>0</code> indicates normal termination.
     * @exception  IllegalThreadStateException  if the subprocess represented 
     *             by this <code>WindowsProcess</code> object has not yet terminated.
     */
    @Override
    public int exitValue() {
        final IntByReference exitCodeRef = new IntByReference();
        // Retrieves the termination status of the specified process		
        boolean success = Kernel32.INSTANCE.GetExitCodeProcess(this.handle, exitCodeRef);
        if (!success) {
            win32ErrorRuntime("GetExitCodeProcess");
        }
        // As said in msdn an application should not use STILL_ACTIVE (259) as an error code	
        int exitCode = exitCodeRef.getValue();
        if (exitCode == WinBase.STILL_ACTIVE) {
            throw new IllegalThreadStateException("process has not exited");
        }
        return exitCode;
    }

    /**
     * To know if the process is running.
     * 
     * @return <tt>false</tt> if not yet started
     */
    public boolean isRunning() {
        if (this.pid <= 0) {
            return false;
        }
        try {
            this.exitValue();
            return false;
        } catch (IllegalThreadStateException e) {
            // If exception the then it's still active
            return true;
        }
    }

    /**
     * Kills the subprocess. The subprocess represented by this object is
     * forcibly terminated.
     */
    @Override
    public void destroy() {
        if (this.destroyed) {
            return;
        }
        try {
            // Terminate the child processes and this process with exit code 1
            // as it's done by java.lang.Process#destroy();
            if (this.isRunning()) {
                List<Integer> tree = getProcessTree(this.pid);
                int retry = 0;
                while (tree.size() < 1 && retry++ < 20) {
                    tree = getProcessTree(this.pid);
                }

                // Killing a process must be done from an impersonated context
                final HANDLEByReference phUser = new HANDLEByReference();

                if (!Advapi32.INSTANCE.LogonUser(this.user, this.domain, this.password,
                        WinBase.LOGON32_LOGON_INTERACTIVE, WinBase.LOGON32_PROVIDER_DEFAULT, phUser)) {
                    win32ErrorRuntime("LogonUser");
                }

                // Impersonate current user
                if (!Advapi32.INSTANCE.ImpersonateLoggedOnUser(phUser.getValue())) {
                    win32ErrorRuntime("ImpersonateLoggedOnUser");
                }

                try {
                    // Kill the children processes
                    for (final Integer childPid : tree) {
                        try {
                            WindowsProcess.kill(childPid, 1);
                        } catch (Exception e) {
                            // If a problem occurs still try to kill the next one
                            e.printStackTrace();
                        }
                    }
                } finally {
                    // Revert to self
                    if (!Advapi32.INSTANCE.RevertToSelf()) {
                        win32ErrorRuntime("RevertToSelf");
                    }

                    // Close handle
                    WindowsProcess.closeSafely(phUser);
                }
            }
        } finally {
            // Always close the streams and the handles
            if (this.inputStream != null) {
                try {
                    this.inputStream.close();
                } catch (Exception e) {
                }
                this.inputStream = null;
            }
            WindowsProcess.closeSafely(this.inWrite);

            if (this.outputStream != null) {
                try {
                    this.outputStream.close();
                } catch (Exception e) {
                }
                this.outputStream = null;
            }
            WindowsProcess.closeSafely(this.outRead);

            if (this.errorStream != null) {
                try {
                    this.errorStream.close();
                } catch (Exception e) {
                }
                this.outputStream = null;
            }
            WindowsProcess.closeSafely(this.errRead);

            this.destroyed = true;
        }
    }

    public void close() {
        if (this.handle != null && !this.handle.equals(Pointer.NULL)) {
            Kernel32.INSTANCE.CloseHandle(this.handle);
            this.handle = null;
        }
    }

    @Override
    public void finalize() throws Throwable {
        this.close();
    }

    /** Sets the private field 'handle' of a field descriptor */
    private void writefd(final FileDescriptor fd, final HANDLE pointer) {
        try {
            final Field handleField = FileDescriptor.class.getDeclaredField("handle");
            handleField.setAccessible(true);
            handleField.setLong(fd, Pointer.nativeValue(pointer.getPointer()));
        } catch (Exception e) {
            e.printStackTrace();
        }
    }

    @Override
    public InputStream getInputStream() {
        return this.inputStream;
    }

    @Override
    public InputStream getErrorStream() {
        return this.errorStream;
    }

    @Override
    public OutputStream getOutputStream() {
        return this.outputStream;
    }

    /**
     * Gets the process tree.
     * !! This method cannot work without impersonation !!
     * 
     * @param pid the pid
     * @return the process tree
     */
    private static List<Integer> getProcessTree(final int pid) {

        final List<Integer> pids = new ArrayList<Integer>();
        pids.add(new Integer(pid));

        final HANDLE processes = MyKernel32.INSTANCE.CreateToolhelp32Snapshot(MyKernel32.TH32CS_SNAPPROCESS,
                0);

        // The process can be childless 
        if (processes == null) {
            return pids;
        }

        final Map<Integer, PROCESSENTRY32> processMap = new HashMap<Integer, PROCESSENTRY32>();
        final Map<Integer, List<Integer>> childrenMap = new HashMap<Integer, List<Integer>>();

        final PROCESSENTRY32 me = new PROCESSENTRY32();
        me.szExeFile = new char[WinDef.MAX_PATH];
        me.dwSize = me.size();

        if (MyKernel32.INSTANCE.Process32First(processes, me)) {
            do {
                if (me.th32ProcessID > 0)
                    processMap.put(new Integer(me.th32ProcessID), me);
                if (me.th32ParentProcessID > 0 && processMap.get(new Integer(me.th32ParentProcessID)) != null) {
                    List<Integer> value = childrenMap.get(me.th32ParentProcessID);
                    if (value == null) {
                        value = new LinkedList<Integer>();
                        childrenMap.put(me.th32ParentProcessID, value);
                    }
                    value.add(me.th32ProcessID);
                }
            } while (MyKernel32.INSTANCE.Process32Next(processes, me));
        } else {
            System.out.println("cannot access first process in list ");
        }

        Kernel32.INSTANCE.CloseHandle(processes);

        return getProcessTree(childrenMap, pids);
    }

    /**
     * Gets the process tree.
     * @param childrenMap the children map
     * @param pids the pids
     * @return the process tree
     */
    private static List<Integer> getProcessTree(Map<Integer, List<Integer>> childrenMap, List<Integer> pids) {
        List<Integer> result = new ArrayList<Integer>();
        if (pids == null || pids.isEmpty()) {
            return result;
        }
        for (Integer i : pids) {
            // System.out.println(i);
            result.addAll(getProcessTree(childrenMap, childrenMap.get(i)));
        }
        result.addAll(pids);
        return result;
    }

    /**
     * Kill a process from its PID.
     * 
     * @param pid the PID
     * @param code the code
     * @return true, if successful
     */
    public static boolean kill(final int pid, final int code) {
        if (pid <= 0) {
            return false;
        }
        final HANDLE hProcess = Kernel32.INSTANCE.OpenProcess(MyKernel32.PROCESS_TERMINATE, false, pid);
        if (hProcess == null) {
            win32ErrorRuntime("OpenProcess");
        }
        boolean result = false;
        try {
            result = Kernel32.INSTANCE.TerminateProcess(hProcess, code);
            if (!result) {
                win32ErrorRuntime("TerminateProcess");
            }
        } finally {
            Kernel32.INSTANCE.CloseHandle(hProcess);
        }
        return result;
    }

    /**
     * returns an IOException exception  with a Java-style error report from native implementation.
     * 
     * @param functionName The name of the native function the call has failed.
     */
    private static IOException win32ErrorIOException(final String functionName) {
        final int err = Kernel32.INSTANCE.GetLastError();
        final String mess = Kernel32Util.formatMessageFromLastErrorCode(err);
        return new IOException(functionName + " error=" + err + ", " + mess);
    }

    /**
     * Java-style error report from native implementation.
     * Since a IOException exception cannot be thrown inside an undeclared
     * context (no try-catch or throws), it must be wrapped inside a RuntimeException.
     * 
     * @param functionName The name of the native function the call has failed.
     */
    private static RuntimeException win32ErrorRuntime(final String functionName) {
        return new RuntimeException(win32ErrorIOException(functionName));
    }

    /**
     * Safely closes a handle.
     * @param ref handle by referencef
     */
    private static void closeSafely(final HANDLEByReference ref) {
        final HANDLE handle = ref.getValue();
        if (handle != null) {
            Kernel32.INSTANCE.CloseHandle(handle);
        }
    }
}<|MERGE_RESOLUTION|>--- conflicted
+++ resolved
@@ -215,11 +215,7 @@
             private static List<String> fields;
 
             static {
-<<<<<<< HEAD
-                fields = new ArrayList<>();
-=======
                 fields = new ArrayList<>(10);
->>>>>>> 106478e1
                 fields.add("dwSize");
                 fields.add("cntUsage");
                 fields.add("th32ProcessID");
